import argparse
from functools import partial
import pandas as pd

from datasets import load_dataset, Dataset
import torch
import torch.nn.functional as F
from torch.utils.data import DataLoader
from transformers import WhisperProcessor, WhisperForConditionalGeneration
from transformers import Seq2SeqTrainer, Seq2SeqTrainingArguments
import evaluate

from adversarial_attacks.whisper_attacker_feature_extractor import WhisperAttackerFeatureExtractor
<<<<<<< HEAD
from data_utils import DataCollatorAttacker
=======
#from data_utils import DataCollatorAttacker
from data_utils import DataCollator
>>>>>>> b388bfc8


def arg_parse() -> argparse.Namespace:
    parser = argparse.ArgumentParser(
        description="Dataset Adversarial Attack",
        formatter_class=argparse.ArgumentDefaultsHelpFormatter,
    )
    parser.add_argument(
        "--dataset",
        type=str,
        help="Dataset name",
        default="hf-internal-testing/librispeech_asr_dummy",
    )
    parser.add_argument(
        "--batch_size",
        type=int,
        help="Batch Sizer",
        default=4,
    )
    parser.add_argument(
        "--attack_iterations",
        type=int,
        help="Number of attack iterations each sample",
        default=1,
    )
    parser.add_argument(
        "--model_name",
        type=str,
        help="Model name",
        default="openai/whisper-tiny.en",
    )
    parser.add_argument(
        "--epsilon",
        type=float,
        help="Epsilon in attack",
        default=0.2,
    )
    parser.add_argument(
        "--output_dir", type=str, help="", default="./model"
    )
    parser.add_argument(
        "--per_device_eval_batch_size", type=int, help="", default=8
    )
    args = parser.parse_args()
    return args


def compute_metrics(pred, tokenizer, metric_wer, normalize="whisper"):
    pred_ids = pred.predictions
    label_ids = pred.label_ids

    # replace -100 with the pad_token_id
    label_ids[label_ids == -100] = tokenizer.pad_token_id

    # we do not want to group tokens when computing the metrics
    pred_str = tokenizer.batch_decode(pred_ids, skip_special_tokens=True)
    label_str = tokenizer.batch_decode(label_ids, skip_special_tokens=True)

    if normalize == "whisper":
        pred_str = [tokenizer._normalize(text) for text in pred_str]
        label_str = [tokenizer._normalize(text) for text in label_str]
    elif normalize == "lower":
        pred_str = [text.lower() for text in pred_str]
        label_str = [text.lower() for text in label_str]

    wer = 100 * metric_wer.compute(predictions=pred_str, references=label_str)

    return wer

def main(args):
    device = torch.device("cuda" if torch.cuda.is_available() else "cpu")

    # load dataset
    dataset = load_dataset(args.dataset, "clean", split="validation")

    # load model and processor
    # TODO: eliminate pred_processor when reading transcripts
    processor = WhisperProcessor.from_pretrained(args.model_name)
    processor.feature_extractor = WhisperAttackerFeatureExtractor()
    model = WhisperForConditionalGeneration.from_pretrained(args.model_name)
    model.to(device)

<<<<<<< HEAD
    datacollator = DataCollatorAttacker(processor, model, device)
=======
    def data_collator_attacker(dataset):
        # TODO: testing as a datacollator object
        for data in dataset:
            samples = torch.from_numpy(data["audio"]["array"]).float()
            samples_rate_in = data["audio"]["sampling_rate"]

            # creating labels
            # TODO: fix column mapping
            labels_ids = processor.tokenizer(data["text"])["input_ids"]

            # adversarial attack
            # TODO: should we put this into a function?
            samples.requires_grad = True
            input_features = processor(
                samples, sampling_rate=samples_rate_in,
                return_tensors="pt").input_features.to(device)
            input_features = F.pad(input=input_features[None],
                                   pad=(0, 3000 - input_features.shape[1]),
                                   mode="constant",
                                   value=0.0)

            out = model.forward(input_features=input_features,
                                labels=labels_ids)
            loss = F.cross_entropy(
                out.logits.view(-1, model.config.vocab_size),
                labels_ids.view(-1))

            model.zero_grad()
            loss.backward()
            data_grad = samples.grad.data
            epsilon = 0.02
            sign_data_grad = data_grad.sign()
            perturbed_sound = samples - epsilon * sign_data_grad
            yield {
                "audio": {"array": perturbed_sound.cpu(),
                          "sampling_rate":samples_rate_in},
                "text": data["text"],
            }
>>>>>>> b388bfc8

    dataset_adversarial = Dataset.from_generator(
        generator=lambda: datacollator(dataset))

    # Prepare dataset

    prepare_dataset_func = partial(prepare_dataset,
                                   tokenizer=processor.tokenizer,
                                   feature_extractor=processor.feature_extractor,
                                   dataset=args.dataset)
    tokenized_dataset = dataset_adversarial.map(prepare_dataset_func,num_proc=2)

    # Data collator
    data_collator = DataCollator(processor=processor)

    # Compute metrics
    metric = evaluate.load("wer")
    compute_metrics_func = partial(compute_metrics,
                                   tokenizer=processor.tokenizer,
                                   metric_wer=metric,
                                   normalize="whisper")

    training_args = Seq2SeqTrainingArguments(
        output_dir=args.output_dir,
        fp16=False,
        per_device_eval_batch_size=args.per_device_eval_batch_size,
        predict_with_generate=True,
        generation_max_length=225,
        metric_for_best_model="wer",
        remove_unused_columns=False,
        push_to_hub=False,
    )

    trainer = Seq2SeqTrainer(
        args=training_args,
        model=model,
        eval_dataset=tokenized_dataset,
        data_collator=data_collator,
        compute_metrics=compute_metrics_func,
        tokenizer=processor.feature_extractor,
    )

    prediction_output = trainer.predict(tokenized_dataset,
                                        metric_key_prefix="test")
    generated_ids = prediction_output.predictions
    # Inverse tokenize predicted transcription
    transcriptions = processor.batch_decode(generated_ids,
                                            skip_special_tokens=True)
    # Inverse tokenize target transcription
    labels = processor.batch_decode(prediction_output.label_ids,
                                    skip_special_tokens=True)
    # Save predictions and targets in dataframe
    df_predictions = pd.DataFrame()
    df_predictions["labels"] = labels
    df_predictions["transcribed"] = transcriptions
    df_predictions["labels_norm"] = [processor.tokenizer._normalize(text) for text in labels]
    df_predictions["transcribed_norm"] = [processor.tokenizer._normalize(text) for text in transcriptions]
    df_predictions.to_csv(args.output_dir + "/predictions.csv")

    metrics = prediction_output.metrics
    print("\n***** Evaluation Results *****")
    print(pd.Series(metrics))


if __name__ == "__main__":
    args = arg_parse()
    main(args)<|MERGE_RESOLUTION|>--- conflicted
+++ resolved
@@ -11,12 +11,8 @@
 import evaluate
 
 from adversarial_attacks.whisper_attacker_feature_extractor import WhisperAttackerFeatureExtractor
-<<<<<<< HEAD
 from data_utils import DataCollatorAttacker
-=======
-#from data_utils import DataCollatorAttacker
 from data_utils import DataCollator
->>>>>>> b388bfc8
 
 
 def arg_parse() -> argparse.Namespace:
@@ -54,12 +50,11 @@
         help="Epsilon in attack",
         default=0.2,
     )
-    parser.add_argument(
-        "--output_dir", type=str, help="", default="./model"
-    )
-    parser.add_argument(
-        "--per_device_eval_batch_size", type=int, help="", default=8
-    )
+    parser.add_argument("--output_dir", type=str, help="", default="./model")
+    parser.add_argument("--per_device_eval_batch_size",
+                        type=int,
+                        help="",
+                        default=8)
     args = parser.parse_args()
     return args
 
@@ -86,6 +81,7 @@
 
     return wer
 
+
 def main(args):
     device = torch.device("cuda" if torch.cuda.is_available() else "cpu")
 
@@ -99,59 +95,20 @@
     model = WhisperForConditionalGeneration.from_pretrained(args.model_name)
     model.to(device)
 
-<<<<<<< HEAD
     datacollator = DataCollatorAttacker(processor, model, device)
-=======
-    def data_collator_attacker(dataset):
-        # TODO: testing as a datacollator object
-        for data in dataset:
-            samples = torch.from_numpy(data["audio"]["array"]).float()
-            samples_rate_in = data["audio"]["sampling_rate"]
-
-            # creating labels
-            # TODO: fix column mapping
-            labels_ids = processor.tokenizer(data["text"])["input_ids"]
-
-            # adversarial attack
-            # TODO: should we put this into a function?
-            samples.requires_grad = True
-            input_features = processor(
-                samples, sampling_rate=samples_rate_in,
-                return_tensors="pt").input_features.to(device)
-            input_features = F.pad(input=input_features[None],
-                                   pad=(0, 3000 - input_features.shape[1]),
-                                   mode="constant",
-                                   value=0.0)
-
-            out = model.forward(input_features=input_features,
-                                labels=labels_ids)
-            loss = F.cross_entropy(
-                out.logits.view(-1, model.config.vocab_size),
-                labels_ids.view(-1))
-
-            model.zero_grad()
-            loss.backward()
-            data_grad = samples.grad.data
-            epsilon = 0.02
-            sign_data_grad = data_grad.sign()
-            perturbed_sound = samples - epsilon * sign_data_grad
-            yield {
-                "audio": {"array": perturbed_sound.cpu(),
-                          "sampling_rate":samples_rate_in},
-                "text": data["text"],
-            }
->>>>>>> b388bfc8
 
     dataset_adversarial = Dataset.from_generator(
         generator=lambda: datacollator(dataset))
 
     # Prepare dataset
 
-    prepare_dataset_func = partial(prepare_dataset,
-                                   tokenizer=processor.tokenizer,
-                                   feature_extractor=processor.feature_extractor,
-                                   dataset=args.dataset)
-    tokenized_dataset = dataset_adversarial.map(prepare_dataset_func,num_proc=2)
+    prepare_dataset_func = partial(
+        prepare_dataset,
+        tokenizer=processor.tokenizer,
+        feature_extractor=processor.feature_extractor,
+        dataset=args.dataset)
+    tokenized_dataset = dataset_adversarial.map(prepare_dataset_func,
+                                                num_proc=2)
 
     # Data collator
     data_collator = DataCollator(processor=processor)
@@ -196,14 +153,83 @@
     df_predictions = pd.DataFrame()
     df_predictions["labels"] = labels
     df_predictions["transcribed"] = transcriptions
-    df_predictions["labels_norm"] = [processor.tokenizer._normalize(text) for text in labels]
-    df_predictions["transcribed_norm"] = [processor.tokenizer._normalize(text) for text in transcriptions]
+    df_predictions["labels_norm"] = [
+        processor.tokenizer._normalize(text) for text in labels
+    ]
+    df_predictions["transcribed_norm"] = [
+        processor.tokenizer._normalize(text) for text in transcriptions
+    ]
     df_predictions.to_csv(args.output_dir + "/predictions.csv")
 
     metrics = prediction_output.metrics
     print("\n***** Evaluation Results *****")
     print(pd.Series(metrics))
 
+    # Prepare dataset
+
+    prepare_dataset_func = partial(
+        prepare_dataset,
+        tokenizer=processor.tokenizer,
+        feature_extractor=processor.feature_extractor,
+        dataset=args.dataset)
+    tokenized_dataset = dataset_adversarial.map(prepare_dataset_func,
+                                                num_proc=2)
+
+    # Data collator
+    data_collator = DataCollator(processor=processor)
+
+    # Compute metrics
+    metric = evaluate.load("wer")
+    compute_metrics_func = partial(compute_metrics,
+                                   tokenizer=processor.tokenizer,
+                                   metric_wer=metric,
+                                   normalize="whisper")
+
+    training_args = Seq2SeqTrainingArguments(
+        output_dir=args.output_dir,
+        fp16=False,
+        per_device_eval_batch_size=args.per_device_eval_batch_size,
+        predict_with_generate=True,
+        generation_max_length=225,
+        metric_for_best_model="wer",
+        remove_unused_columns=False,
+        push_to_hub=False,
+    )
+
+    trainer = Seq2SeqTrainer(
+        args=training_args,
+        model=model,
+        eval_dataset=tokenized_dataset,
+        data_collator=data_collator,
+        compute_metrics=compute_metrics_func,
+        tokenizer=processor.feature_extractor,
+    )
+
+    prediction_output = trainer.predict(tokenized_dataset,
+                                        metric_key_prefix="test")
+    generated_ids = prediction_output.predictions
+    # Inverse tokenize predicted transcription
+    transcriptions = processor.batch_decode(generated_ids,
+                                            skip_special_tokens=True)
+    # Inverse tokenize target transcription
+    labels = processor.batch_decode(prediction_output.label_ids,
+                                    skip_special_tokens=True)
+    # Save predictions and targets in dataframe
+    df_predictions = pd.DataFrame()
+    df_predictions["labels"] = labels
+    df_predictions["transcribed"] = transcriptions
+    df_predictions["labels_norm"] = [
+        processor.tokenizer._normalize(text) for text in labels
+    ]
+    df_predictions["transcribed_norm"] = [
+        processor.tokenizer._normalize(text) for text in transcriptions
+    ]
+    df_predictions.to_csv(args.output_dir + "/predictions.csv")
+
+    metrics = prediction_output.metrics
+    print("\n***** Evaluation Results *****")
+    print(pd.Series(metrics))
+
 
 if __name__ == "__main__":
     args = arg_parse()
